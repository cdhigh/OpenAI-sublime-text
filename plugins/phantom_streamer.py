from __future__ import annotations

import logging
from enum import Enum

import mdpopups
from sublime import (
    NewFileFlags,
    Phantom,
    PhantomLayout,
    PhantomSet,
    View,
    active_window,
    set_clipboard,
    set_timeout,
    load_settings,
)

from typing import Any, Dict, List

from .cacher import Cacher
from .output_panel import SharedOutputPanelListener

VIEW_SETTINGS_KEY_OPENAI_TEXT = 'VIEW_SETTINGS_KEY_OPENAI_TEXT'
OPENAI_COMPLETION_KEY = 'openai_completion'
PHANTOM_TEMPLATE = (
    '---'
    + '\nallow_code_wrap: true'
    + '\n---'
    + '\n\n<a href="close">[x]</a> \
    | <a href="copy">Copy</a> \
    | <a href="append">Append</a> \
    | <a href="replace">Replace</a> \
    | <a href="new_file">In New Tab</a> \
    | <a href="history">Add to History</a>'
    + '\n\n{streaming_content}'
)
CLASS_NAME = 'openai-completion-phantom'

logger = logging.getLogger(__name__)


class PhantomStreamer:
    user_input: List[Dict[str, Any]] | List[Dict[str, str]]

    def __init__(self, view: View, cacher: Cacher) -> None:
        self.view = view
        self.cacher = cacher
        self.phantom_set = PhantomSet(self.view, OPENAI_COMPLETION_KEY)
        self.completion: str = ''
        self.phantom: Phantom | None = None
        self.phantom_id: int | None = None
<<<<<<< HEAD
        self.listner = SharedOutputPanelListener(markdown=True, cacher=self.cacher)
=======
        self.is_discardable: bool = (
            load_settings('openAI.sublime-settings')
            .get('chat_presentation', {})
            .get('is_tabs_discardable', False)
        )
>>>>>>> 872b1c4b
        if len(view.sel()) > 0:
            logger.debug(f'view selection: {view.sel()[0]}')
            self.selected_region = view.sel()[0]  # saving only first selection to ease buffer logic

    def update_completion(self, user_input: List[Dict[str, Any]] | List[Dict[str, str]], completion: str):
        line_beginning = self.view.line(self.view.sel()[0])
        self.completion += completion
        self.user_input = user_input

        content = PHANTOM_TEMPLATE.format(streaming_content=self.completion)
        html = mdpopups._create_html(self.view, content, wrapper_class=CLASS_NAME)

        phantom = (
            self.phantom
            if self.phantom
            else Phantom(line_beginning, html, PhantomLayout.BLOCK, self.close_phantom)
        )

        def update_main_thread():
            # Updating on the main thread
            self.phantom_set.update([phantom])

        # Switch to the main thread to update phantoms
        set_timeout(update_main_thread)

    def close_phantom(self, attribute):
        logger.debug(f'attribure: `{attribute}`')
        if attribute in [action.value for action in PhantomActions]:
            if attribute == PhantomActions.copy.value:
                set_clipboard(self.completion)
            if attribute == PhantomActions.append.value:
                self.view.run_command(
                    'text_stream_at',
                    {'position': self.selected_region.end(), 'text': self.completion},
                )
            elif attribute == PhantomActions.replace.value:
                region_object = {
                    'a': self.selected_region.begin(),
                    'b': self.selected_region.end(),
                }
                self.view.run_command('replace_region', {'region': region_object, 'text': self.completion})
            elif attribute == PhantomActions.new_file.value:
                new_tab = (self.view.window() or active_window()).new_file(
                    flags=NewFileFlags.ADD_TO_SELECTION | NewFileFlags.CLEAR_TO_RIGHT,
                    syntax='Packages/Markdown/MultiMarkdown.sublime-syntax',
                )
                logger.debug(f'self.is_discardable: {self.is_discardable}')
                new_tab.set_scratch(self.is_discardable)
                new_tab.run_command('text_stream_at', {'position': 0, 'text': self.completion})
            elif attribute == PhantomActions.history.value:
                new_message = {
                    'role': 'assistant',
                    'content': self.completion,
                    'name': 'OpenAI_completion',
                }
                self.cacher.append_to_cache(self.user_input)
                self.cacher.append_to_cache([new_message])
                self.listner.update_output_view('\n\n## Question\n\n', self.view.window())  # type: ignore
                # MARK: \n\n for splitting command from selected text
                # FIXME: This logic adds redundant line breaks on a single message.
                [
                    self.listner.update_output_view(question['content'] + '\n\n', self.view.window())  # type: ignore
                    for question in self.user_input
                ]
                self.listner.update_output_view('\n\n## Answer\n\n', self.view.window())  # type: ignore
                self.listner.update_output_view(self.completion, self.view.window())  # type: ignore
            elif attribute == PhantomActions.close.value:
                pass

            self.phantom_set.update([])
            self.view.settings().set(VIEW_SETTINGS_KEY_OPENAI_TEXT, False)
        else:  # for handling all the rest URLs
            (self.view.window() or active_window()).run_command('open_url', {'url': attribute})


class PhantomActions(Enum):
    close = 'close'
    copy = 'copy'
    append = 'append'
    replace = 'replace'
    new_file = 'new_file'
    history = 'history'<|MERGE_RESOLUTION|>--- conflicted
+++ resolved
@@ -50,15 +50,12 @@
         self.completion: str = ''
         self.phantom: Phantom | None = None
         self.phantom_id: int | None = None
-<<<<<<< HEAD
         self.listner = SharedOutputPanelListener(markdown=True, cacher=self.cacher)
-=======
         self.is_discardable: bool = (
             load_settings('openAI.sublime-settings')
             .get('chat_presentation', {})
             .get('is_tabs_discardable', False)
         )
->>>>>>> 872b1c4b
         if len(view.sel()) > 0:
             logger.debug(f'view selection: {view.sel()[0]}')
             self.selected_region = view.sel()[0]  # saving only first selection to ease buffer logic
