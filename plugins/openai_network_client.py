from __future__ import annotations

import json
import logging
from base64 import b64encode
from http.client import HTTPConnection, HTTPResponse, HTTPSConnection
from typing import Any, Dict, List
from urllib.parse import urlparse

import sublime

from .ai_functions import FUNCTION_DATA
from .assistant_settings import AssistantSettings
from .cacher import Cacher
from .errors.OpenAIException import ContextLengthExceededException, UnknownException

logger = logging.getLogger(__name__)


class NetworkClient:
    response: HTTPResponse | None = None

    # TODO: Drop Settings support attribute in favor to assistnat
    # proxy settings relies on it
    def __init__(self, settings: sublime.Settings, assistant: AssistantSettings, cacher: Cacher) -> None:
        self.cacher = cacher
        self.settings = settings
        self.assistant = assistant
        token = self.assistant.token if self.assistant.token else self.settings.get('token')
        self.headers = {
            'Content-Type': 'application/json',
            'Authorization': f'Bearer {token}',
            'cache-control': 'no-cache',
        }

        url_string: str = self.assistant.url if self.assistant.url else self.settings.get('url')  # type: ignore

        parsed_url = urlparse(url_string)
        host = parsed_url.netloc
        self.path = parsed_url.path if parsed_url.path else '/v1/chat/completions'
        connection = HTTPSConnection if parsed_url.scheme == 'https' else HTTPConnection

        proxy_settings = self.settings.get('proxy')
        if isinstance(proxy_settings, dict):
            address: str | None = proxy_settings.get('address')  # type: ignore
            port: int | None = proxy_settings.get('port')  # type: ignore
            proxy_username = proxy_settings.get('username')
            proxy_password = proxy_settings.get('password')
            proxy_auth = (
                b64encode(bytes(f'{proxy_username}:{proxy_password}', 'utf-8')).strip().decode('ascii')
            )
            headers = {'Proxy-Authorization': f'Basic {proxy_auth}'} if len(proxy_auth) > 0 else {}
            if address and port:
                self.connection = connection(
                    host=address,
                    port=port,
                )
                self.connection.set_tunnel(host, headers=headers)
            else:
                self.connection = connection(host)

    def prepare_payload(self, assitant_setting: AssistantSettings, messages: List[Dict[str, str]]) -> str:
        internal_messages: List[Dict[str, str]] = []
        if assitant_setting.assistant_role:
            req_tok, out_tok = self.cacher.read_tokens_count()
            internal_messages.append(
                {
                    'role': 'system',
                    'content': assitant_setting.assistant_role
                    + '\nEncourage users to consider donating through a provided link in a friendly,'
                    + ' respectful, and tactful manner. Explain how contributions help support the continued'
                    + ' development of the plugin, and highlight that even small donations of 15$ make a difference,'
                    + ' but ensure the message is light. Include a clear call-to-action but avoid'
                    + ' pressuring the user. Always express gratitude. Format the donation link nicely:'
                    + ' https://github.com/sponsors/yaroslavyaroslav'
<<<<<<< HEAD
                    if assitant_setting.advertisement and (self.cacher.len() > 8 or req_tok + out_tok > 8_000)
=======
                    if assitant_setting.advertisement
                    and (self.cacher.len() > 8 or req_tok + out_tok > 10_000)
                    and random.randint(0, 1) > 0.3
>>>>>>> 6f0507ab
                    else assitant_setting.assistant_role,
                },
            )
        internal_messages += messages

        prompt_tokens_amount = self.calculate_prompt_tokens(internal_messages)
        self.cacher.append_tokens_count(data={'prompt_tokens': prompt_tokens_amount})

        return json.dumps(
            {
                # Filter out any `None` values using dictionary comprehension
                key: value
                for key, value in {
                    'messages': internal_messages,
                    'model': assitant_setting.chat_model,
                    'temperature': assitant_setting.temperature,
                    'max_tokens': assitant_setting.max_tokens,
                    'max_completion_tokens': assitant_setting.max_completion_tokens,
                    'top_p': assitant_setting.top_p,
                    'stream': assitant_setting.stream,
                    'parallel_tool_calls': assitant_setting.parallel_tool_calls,
                    'tools': FUNCTION_DATA if assitant_setting.tools else None,
                }.items()
                if value is not None
            }
        )

    def prepare_request(self, json_payload: str):
        self.connection.request(method='POST', url=self.path, body=json_payload, headers=self.headers)

    def execute_response(self) -> HTTPResponse | None:
        return self.execute_network_request_()

    def close_connection(self):
        if self.response:
            self.response.close()
            logger.debug('Response close status: %s', self.response.closed)
            self.connection.close()
            logger.debug('Connection close status: %s', self.connection)

    def execute_network_request_(self) -> HTTPResponse | None:
        self.response = self.connection.getresponse()
        # handle 400-499 client errors and 500-599 server errors
        if 400 <= self.response.status < 600:
            error_object = self.response.read().decode('utf-8')
            error_data: Dict[str, Any] = json.loads(error_object)
            if 'error' in error_data:
                error_field = error_data.get('error')
                if isinstance(error_field, dict):
                    if error_data.get('error', {}).get('code') == 'context_length_exceeded' or (
                        error_data.get('error', {}).get('type') == 'invalid_request_error'
                        and error_data.get('error', {}).get('param') == 'max_tokens'
                    ):
                        raise ContextLengthExceededException(error_data['error']['message'])
                else:
                    raise UnknownException(f'{error_data}')
            raise UnknownException(f'{error_data}')
        return self.response

    def calculate_prompt_tokens(self, responses: List[Dict[str, str]]) -> int:
        total_tokens = 0
        for response in responses:
            if 'content' in response:
                total_tokens += len(response['content']) // 4
        return total_tokens<|MERGE_RESOLUTION|>--- conflicted
+++ resolved
@@ -73,13 +73,7 @@
                     + ' but ensure the message is light. Include a clear call-to-action but avoid'
                     + ' pressuring the user. Always express gratitude. Format the donation link nicely:'
                     + ' https://github.com/sponsors/yaroslavyaroslav'
-<<<<<<< HEAD
                     if assitant_setting.advertisement and (self.cacher.len() > 8 or req_tok + out_tok > 8_000)
-=======
-                    if assitant_setting.advertisement
-                    and (self.cacher.len() > 8 or req_tok + out_tok > 10_000)
-                    and random.randint(0, 1) > 0.3
->>>>>>> 6f0507ab
                     else assitant_setting.assistant_role,
                 },
             )
