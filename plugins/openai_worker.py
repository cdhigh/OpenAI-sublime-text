--- conflicted
+++ resolved
@@ -307,21 +307,6 @@
             present_error(title='OpenAI error', error=error)
 
     def run(self):
-        try:
-            # FIXME: It's better to have such check locally, but it's pretty complicated with all those different modes and models
-            # if (self.settings.get("max_tokens") + len(self.text)) > 4000:
-            #     raise AssertionError("OpenAI accepts max. 4000 tokens, so the selected text and the max_tokens setting must be lower than 4000.")
-            api_token = self.settings.get('token')
-            if not isinstance(api_token, str):
-                raise WrongUserInputException('The token must be a string.')
-            if len(api_token) < 10:
-                raise WrongUserInputException(
-                    'No API token provided, you have to set the OpenAI token into the settings to make things work.'
-                )
-        except WrongUserInputException as error:
-            present_error(title='OpenAI error', error=error)
-            return
-
         wrapped_selection = None
         if self.sheets:
             wrapped_selection = BufferContentManager.wrap_sheet_contents_with_scope(self.sheets)
@@ -402,83 +387,7 @@
         except Exception as error:
             present_unknown_error(title='OpenAI error', error=error)
             return
-<<<<<<< HEAD
         if self.assistant.prompt_mode == PromptMode.panel.value:
             ResponseManager.prepare_to_response(self.listner, self.window)
-=======
-        self.handle_response()
-
-    def create_message(
-        self,
-        selected_text: List[str] | None,
-        command: str | None,
-        placeholder: str | None = None,
-    ) -> List[Dict[str, str]]:
-        messages = []
-        if placeholder:
-            messages.append(
-                {
-                    'role': 'system',
-                    'content': f'placeholder: {placeholder}',
-                    'name': 'OpenAI_completion',
-                }
-            )
-        if selected_text:
-            messages.extend(
-                [{'role': 'user', 'content': text, 'name': 'OpenAI_completion'} for text in selected_text]
-            )
-        if command:
-            messages.append({'role': 'user', 'content': command, 'name': 'OpenAI_completion'})
-        return messages
-
-    def create_image_fake_message(self, image_url: str | None, command: str | None) -> List[Dict[str, str]]:
-        messages = []
-        if image_url:
-            messages.append({'role': 'user', 'content': command, 'name': 'OpenAI_completion'})
-        if image_url:
-            messages.append({'role': 'user', 'content': image_url, 'name': 'OpenAI_completion'})
-        return messages
-
-    def encode_image(self, image_path: str) -> str:
-        with open(image_path, 'rb') as image_file:
-            return base64.b64encode(image_file.read()).decode('utf-8')
-
-    def create_image_message(self, image_url: str | None, command: str | None) -> List[Dict[str, Any]]:
-        """Create a message with a list of image URLs (in base64) and a command."""
-        messages = []
-
-        # Split single image_urls_string by newline into multiple paths
-        if image_url:
-            image_urls = image_url.split('\n')
-            image_data_list = []
-
-            for image_url in image_urls:
-                image_url = image_url.strip()
-                if image_url:  # Only handle non-empty lines
-                    base64_image = self.encode_image(image_url)
-                    image_data_list.append(
-                        {
-                            'type': 'image_url',
-                            'image_url': {'url': f'data:image/jpeg;base64,{base64_image}'},
-                        }
-                    )
-
-            # Add to the message with the command and all the base64 images
-            messages.append(
-                {
-                    'role': 'user',
-                    'content': [
-                        {'type': 'text', 'text': command},
-                        *image_data_list,  # Add all the image data
-                    ],
-                    'name': 'OpenAI_completion',
-                }
-            )
-
-        return messages
-
-    def run(self):
-        self.manage_chat_completion()
->>>>>>> 78c3949f
 
         self.handle_response()