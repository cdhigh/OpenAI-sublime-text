{
    // Your openAI token
    "token": "",

    // Apply Sublime Text markdown syntax highligh to OpenAI completion output panel text.
    // Affects only `chat_completion` command.
    // `MultimarkdownEditing` package highly recommended to apply syntax highlight for a code snippets.
    "markdown": true,

    // Minimum amount of characters selected to perform completion.
    "minimum_selection_length": 10,

    // Status bar hint setup that presents major info about currently active assistant setup (from the array of assistnat objects above)
    // Possible options:
    //  - name: User defined assistant setup name
    //  - prompt_mode: Model output prompt mode (panel|append|insert|replace)
    //  - chat_model: Which OpenAI model are used within this setup (e.g. gpt-4, gpt-3.5-turbo-16k).
    //
    // You're capable to mix these whatewer you want and the text in status bar will follow.
    "status_hint": [
        // "name",
        // "prompt_mode",
        // "chat_model"
     ],

    // Proxy setting
    "proxy": {
        // Proxy address
        "address": "",

        // Proxy port
        "port": 8080
    },

    "assistants": [
        {
            // A string that will presented in command palete.
            // Those assistants that are purposed to be used as a function - complete, edit, summarize etc. -
            "name": "Example", // **REQUIRED**

            // Mode of how plugin should promts its output, available options:
            //  - panel: prompt would be output in output panel, selected text wouldn't be affected in any way.
            //  - append: prompt would be added next to the selected text.
            //  - insert: prompt would be inserted instead of a placeholder within a selected text.
            //  - replace: prompt would overwite selected text.
            //
            // All cases but `panel` required to some text be selected beforehand.
            // The same in all cases but `panel` user type within input panel will be treated by a model
            // as `system` command, e.g. instruction to action.
            "prompt_mode": "panel", // **REQUIRED**

            // The model which will generate the chat completion.
            // Generaly here should be either "gpt-3.5.-turbo|gpt-4|gpt-3.5-turbo-instruct" or their specified versions.
            // Learn more at https://beta.openai.com/docs/models
            "chat_model": "gpt-3.5-turbo", // **REQUIRED**

            // ChatGPT model knows how to role, lol
            // It can act as a different kind of person. Recently in this plugin it was acting
            // like as a code assistant. With this setting you're able to set it up more precisely.
            // E.g. "You are (rust|python|js|whatewer) developer assistant", "You are an english tutor" and so on.
            "assistant_role": "You are a senior code assitant", // **REQUIRED**

            // Placeholder requires for performing `insert` action.
            // It got passed to OpenAI as an additional system command for additional context, to let it know
            // what it sould replace within the user's input.
            //
            // There's no need to dublicate this placeholder within assistant role property
            //
            // NOTE: Works quite unreliable with gpt-3.5-turbo model so far, but OpenAI promissed to fix this.
            // WARNING: This property would be passed to a model if it's provided and it might be a thing that bringing a mess in your dialog and in model answers.
            "placeholder": "[PLACEHOLDER]",

            // What sampling temperature to use, between 0 and 2.
            // Higher values like 0.8 will make the output more random,
            // while lower values like 0.2 will make it more focused and deterministic.
            //
            // OpenAI generally recommend altering this or `top_p` but not both.
            "temperature": 1,

            // The maximum number of tokens to generate in the completion.
            // The token count of your prompt plus `max_tokens` cannot exceed the model's context length.
            // (One token is roughly 4 characters for normal English text)
            // Does not affect editing mode.
            "max_tokens": 2048,

            // An alternative to sampling with temperature, called nucleus sampling,
            // where the model considers the results of the tokens with `top_p` probability mass.
            // So 0.1 means only the tokens comprising the top 10% probability mass are considered.
            //
            // OpenAI generally recommend altering this or `temperature` but not both.
            "top_p": 1,

            // Number between -2.0 and 2.0.
            // Positive values penalize new tokens based on their existing frequency in the text so far,
            // decreasing the model's likelihood to repeat the same line verbatim.
            // docs: https://platform.openai.com/docs/api-reference/parameter-details
            "frequency_penalty": 0,

            // Number between -2.0 and 2.0.
            /// Positive values penalize new tokens based on whether they appear in the text so far,
            // increasing the model's likelihood to talk about new topics.
            // docs: https://platform.openai.com/docs/api-reference/parameter-details
            "presence_penalty": 0,
        },
        // Instructions //
        {
            "name": "Insert instruction example",
            "prompt_mode": "insert",
            "chat_model": "gpt-4", // works unreliable with gpt-3.5-turbo yet.
            "assistant_role": "Insert code or whatever user will request with the following command instead of placeholder with respect to senior knowlage of in Python 3.8 and Sublime Text 4 plugin API",
            "max_tokens": 4000,
            "placeholder": "## placeholder" // it's a good fit for a placeholder to be a comment.
        },
        {
            "name": "Append instruction example",
            "prompt_mode": "append",
            "chat_model": "gpt-4", // works unreliable with gpt-3.5-turbo now.
            "assistant_role": "Insert code or whatever user will request with the following command instead of placeholder with respect to senior knowlage of in Python 3.8 and Sublime Text 4 plugin API",
            "max_tokens": 4000,
        },
        {
            "name": "Replace instruction example",
            "prompt_mode": "replace",
            "chat_model": "gpt-4", // works unreliable with gpt-3.5-turbo now.
            "assistant_role": "Apply the change requested by the user to the code with respect to senior knowlage of in Python 3.8 and Sublime Text 4 plugin API",
            "max_tokens": 4000,
        },

        // Other useful ideas //
        {
            "name": "ST4 Plugin", // It's unecessary to mention a model here, because there's separate filed for just this in status bar hint setting.
            "prompt_mode": "panel",
            "chat_model": "gpt-4",
            "assistant_role": "You are senior Sublime Text 4 editor plugin development and Python code assitant",
            "max_tokens": 4000,
        },
        {
            "name": "ST4 Plugin", // You can share the same `assistant_role` through different models.
            "prompt_mode": "panel",
            "chat_model": "gpt-3.5-turbo-16k",
            "assistant_role": "You are senior Sublime Text 4 editor plugin development and Python code assitant",
            "max_tokens": 4000,
        },
        {
            "name": "UIKit & Combine",
            "prompt_mode": "panel",
            "chat_model": "gpt-4-0613",
            "assistant_role": "You are senior UIKit and Combine code assitant",
            "max_tokens": 4000,
        },
        {
            "name": "Social Researcher",
            "prompt_mode": "panel",
            "chat_model": "gpt-4-0613",
            "assistant_role": "You are senior social researcher",
            "max_tokens": 4000,
        },
        {
            "name": "Phd in Computer Science",
            "prompt_mode": "panel",
            "chat_model": "gpt-4-0613",
            "assistant_role": "You are Phd in computer science, ML scope",
            "max_tokens": 4000,
        },
        {
            "name": "Corrector",
            "prompt_mode": "replace",
            "chat_model": "gpt-4-0613",
            "assistant_role": "Fix provided text with the correct and sounds English",
            "max_tokens": 4000,
        },
        {
            "name": "English Tutor",
            "prompt_mode": "panel",
            "chat_model": "gpt-4-0613",
            "assistant_role": "You are senior English tutor: (1)you fix the input that user provides, (2) you emphasize the fixed words with md bold, and format the whole edited text with md quote, (3) right after that you provide a **detailed explanation** of what English rules were violated and **why**. (4) If user inputs to you an clarifation message like that he/she meant a bit different in original sentense as you've provided — you counts it as a command, not as a new sentence to format and provide fixed version with incremental updates in explanation. (5) In all other context among mentioned above you have to be as low wordy as possibly can.",
            "max_tokens": 4000,
        },
        {
            "name": "bash/zsh converter",
            "prompt_mode": "panel",
            "chat_model": "gpt-4-0613",
            "assistant_role": "You are bash/zsh man pages into bash/zsh completion plugins converter. You are strictly restricted to prompting me anything but the script itself, not a single word along it. Within the requested scrip you should to provide only the `_arguments`",
            "max_tokens": 4000,
        },
        {
            "name": "Bash & Git assitant",
            "prompt_mode": "panel",
            "chat_model": "gpt-4-0613",
            "assistant_role": "You are bash and git senior assitant",
            "max_tokens": 4000,
        },
        {
            "name": "CoreImage & AVFoundation assitant",
            "prompt_mode": "panel",
            "chat_model": "gpt-4-0613",
            "assistant_role": "You are senior of CoreImage, Vision, CoreML and AVFoundation code assitant, all your answer you're providing after taking a deep breath and going step by step.",
            "max_tokens": 4000,
        },
        {
            "name": "Pytorch assitant",
            "prompt_mode": "panel",
            "chat_model": "gpt-4-0613",
            "assistant_role": "You are senior Pytorch and LLM/SD code assitant",
            "max_tokens": 4000,
        },

    ],

    ////////// ----------------------------------- LEGACY ----------------------------------- //////////
    // The model which will generate the code edition.
    // Some models are suitable for natural language tasks, others specialize in code.
    // Learn more at https://beta.openai.com/docs/models
    // ____Affects only edition mode.____
    //
    // DEPRECATED: Will become obsolete at version 3.0.0 on 01.01.2024.
    "edit_model": "code-davinci-edit-001",

    // The model which will generate the completion.
    // Some models are suitable for natural language tasks, others specialize in code.
    // Learn more at https://beta.openai.com/docs/models
    // ____Affects only completion and inserting modes.____
    //
    // DEPRECATED: Will become obsolete at version 3.0.0 on 01.01.2024.
    "model": "gpt-3.5-turbo-instruct",
    // Same as `temperature` in assistants array, but for backward capability with legacy OpenAI API
    //
    // Used for legacy `v1/completion` capability
    // DEPRECATED: Will become obsolete at version 3.0.0 on 01.01.2024.
    "temperature": 1,

    // Same as `max_tokens` in assistants array, but for backward capability with legacy OpenAI API
    //
    // Used for legacy `v1/completion` capability
    // DEPRECATED: Will become obsolete at version 3.0.0 on 01.01.2024.
    "max_tokens": 2048,

    // Same as `top_p` in assistants array, but for backward capability with legacy OpenAI API
    //
    // Used for legacy `v1/completion` capability
    // DEPRECATED: Will become obsolete at version 3.0.0 on 01.01.2024.
    "top_p": 1,

    // Same as `frequency_penalty` in assistants array, but for backward capability with legacy OpenAI API
    //
    // Used for legacy `v1/completion` capability
    // DEPRECATED: Will become obsolete at version 3.0.0 on 01.01.2024.
    "frequency_penalty": 0,

    // Same as `presence_penalty` in assistants array, but for backward capability with legacy OpenAI API
    //
    // Used for legacy `v1/completion` capability
    // DEPRECATED: Will become obsolete at version 3.0.0 on 01.01.2024.
    "presence_penalty": 0,
<<<<<<< HEAD

    // Placeholder for insert mode. You should to put it where you want the suggestion to be inserted.
    // e.g. (python)
    // def get_bitcoin_price():
    //    [insert]
    //    print(bitcoin_price)
    "placeholder": "[insert]",

    // Your openAI token
    "token": "",

    // Apply Sublime Text markdown syntax highligh to OpenAI completion output panel text.
    // Affects only `chat_completion` command.
    // `MultimarkdownEditing` package highly recommended to apply syntax highlight for a code snippets.
    "markdown": true,

    // Minimum amount of characters selected to perform completion.
    "minimum_selection_length": 20,

    // Proxy setting
    "proxy": {
        // Proxy address
        "address": "",

        // Proxy port
        "port": 8080,

        // Proxy username
        "username": "",

        // Proxy password
        "password": ""
    }
=======
    ////////// ----------------------------------- LEGACY ----------------------------------- //////////
>>>>>>> b2e152ed
}<|MERGE_RESOLUTION|>--- conflicted
+++ resolved
@@ -29,7 +29,13 @@
         "address": "",
 
         // Proxy port
-        "port": 8080
+        "port": 8080,
+
+        // Proxy username
+        "username": "",
+
+        // Proxy password
+        "password": ""
     },
 
     "assistants": [
@@ -252,41 +258,5 @@
     // Used for legacy `v1/completion` capability
     // DEPRECATED: Will become obsolete at version 3.0.0 on 01.01.2024.
     "presence_penalty": 0,
-<<<<<<< HEAD
-
-    // Placeholder for insert mode. You should to put it where you want the suggestion to be inserted.
-    // e.g. (python)
-    // def get_bitcoin_price():
-    //    [insert]
-    //    print(bitcoin_price)
-    "placeholder": "[insert]",
-
-    // Your openAI token
-    "token": "",
-
-    // Apply Sublime Text markdown syntax highligh to OpenAI completion output panel text.
-    // Affects only `chat_completion` command.
-    // `MultimarkdownEditing` package highly recommended to apply syntax highlight for a code snippets.
-    "markdown": true,
-
-    // Minimum amount of characters selected to perform completion.
-    "minimum_selection_length": 20,
-
-    // Proxy setting
-    "proxy": {
-        // Proxy address
-        "address": "",
-
-        // Proxy port
-        "port": 8080,
-
-        // Proxy username
-        "username": "",
-
-        // Proxy password
-        "password": ""
-    }
-=======
     ////////// ----------------------------------- LEGACY ----------------------------------- //////////
->>>>>>> b2e152ed
 }